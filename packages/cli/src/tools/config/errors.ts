import {CLIError} from '@react-native-community/cli-tools';
import {ValidationError} from 'joi';

export class JoiError extends CLIError {
  constructor(joiError: ValidationError) {
<<<<<<< HEAD
    const message = joiError.details
      .map(error => {
        const name = error.path.join('.');
        switch (error.type) {
          case 'object.allowUnknown': {
            const value = JSON.stringify(error.context && error.context.value);
            return `
              Unknown option ${name} with value "${value}" was found.
              This is either a typing error or a user mistake. Fixing it will remove this message.
            `;
=======
    super(
      joiError.details
        .map((error) => {
          const name = error.path.join('.');
          switch (error.type) {
            case 'object.allowUnknown': {
              const value = JSON.stringify(
                error.context && error.context.value,
              );
              return `
                Unknown option ${name} with value "${value}" was found.
                This is either a typing error or a user mistake. Fixing it will remove this message.
              `;
            }
            case 'object.base':
            case 'string.base': {
              const expectedType = error.type.replace('.base', '');
              const actualType = typeof (error.context && error.context.value);
              return `
                Option ${name} must be a ${expectedType}, instead got ${actualType}
              `;
            }
            default:
              return error.message;
>>>>>>> c23e1619
          }
          default:
            return error.message;
        }
      })
      .join()
      .trim();

    super(message);
    this.name = 'Config Validation Error';

    if (Error.captureStackTrace) {
      Error.captureStackTrace(this, JoiError);
    }
  }
}<|MERGE_RESOLUTION|>--- conflicted
+++ resolved
@@ -3,9 +3,8 @@
 
 export class JoiError extends CLIError {
   constructor(joiError: ValidationError) {
-<<<<<<< HEAD
     const message = joiError.details
-      .map(error => {
+      .map((error) => {
         const name = error.path.join('.');
         switch (error.type) {
           case 'object.allowUnknown': {
@@ -14,32 +13,6 @@
               Unknown option ${name} with value "${value}" was found.
               This is either a typing error or a user mistake. Fixing it will remove this message.
             `;
-=======
-    super(
-      joiError.details
-        .map((error) => {
-          const name = error.path.join('.');
-          switch (error.type) {
-            case 'object.allowUnknown': {
-              const value = JSON.stringify(
-                error.context && error.context.value,
-              );
-              return `
-                Unknown option ${name} with value "${value}" was found.
-                This is either a typing error or a user mistake. Fixing it will remove this message.
-              `;
-            }
-            case 'object.base':
-            case 'string.base': {
-              const expectedType = error.type.replace('.base', '');
-              const actualType = typeof (error.context && error.context.value);
-              return `
-                Option ${name} must be a ${expectedType}, instead got ${actualType}
-              `;
-            }
-            default:
-              return error.message;
->>>>>>> c23e1619
           }
           default:
             return error.message;
